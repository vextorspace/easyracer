import Combine
import DockerClientSwift
import Logging
import XCTest
@testable import EasyRacer

final class EasyRacerTests: XCTestCase {
    func testAllScenarios() throws {
        // Set up
        var logger = Logger(label: "docker-client")
        logger.logLevel = .error
        let client = DockerClient(logger: logger)
        let image = try client.images
            .pullImage(byName: "ghcr.io/jamesward/easyracer", tag: "latest").wait()
        let container = try client.containers
            .createContainer(image: image, portBindings: [PortBinding(containerPort: 8080)]).wait()
        let portBindings = try container.start(on: client).wait()
        let randomPort = portBindings[0].hostPort
        let baseURL = URL(string: "http://localhost:\(randomPort)")!
        // Wait for scenario server to start handling HTTP requests
        var serverStarted: Bool = false
        while true {
            let connectionAttempted: DispatchSemaphore = DispatchSemaphore(value: 0)
            URLSession.shared.dataTask(with: baseURL) { _, _, error in
                serverStarted = error == nil
                connectionAttempted.signal()
            }.resume()
            connectionAttempted.wait()
            if serverStarted {
                break
            } else {
                Thread.sleep(forTimeInterval: 0.01) // 10ms
            }
        }

        // Tear down
        defer {
            _ = try? client.containers.stop(container: container).wait()
            _ = try? client.containers.prune().wait()
            try? client.syncShutdown()
        }

        // Test
        let completed = DispatchSemaphore(value: 0)
        var subscriptions: Set<AnyCancellable> = Set()
<<<<<<< HEAD
        defer {
            subscriptions.removeAll()
        }
        EasyRacer(baseURL: baseURL).scenarios()
            .sink(
                receiveCompletion: { _ in completed.signal() },
                receiveValue: { results in
                    XCTAssertEqual(results.count, 10, "Number of Scenarios")
                    for (idx, result) in results.enumerated() {
                        XCTAssertEqual(result, "right", "Scenario \(idx + 1)")
                    }
                }
            )
            .store(in: &subscriptions)
        completed.wait()
=======
        withExtendedLifetime(subscriptions) {
            EasyRacer(baseURL: baseURL).scenarios()
                .sink(
                    receiveCompletion: { _ in completed.signal() },
                    receiveValue: { results in
                        XCTAssertEqual(results.count, 9, "Number of Scenarios")
                        for (idx, result) in results.enumerated() {
                            XCTAssertEqual(result, "right", "Scenario \(idx + 1)")
                        }
                    }
                )
                .store(in: &subscriptions)
            completed.wait()
        }
>>>>>>> a10420cd
    }
}<|MERGE_RESOLUTION|>--- conflicted
+++ resolved
@@ -43,23 +43,6 @@
         // Test
         let completed = DispatchSemaphore(value: 0)
         var subscriptions: Set<AnyCancellable> = Set()
-<<<<<<< HEAD
-        defer {
-            subscriptions.removeAll()
-        }
-        EasyRacer(baseURL: baseURL).scenarios()
-            .sink(
-                receiveCompletion: { _ in completed.signal() },
-                receiveValue: { results in
-                    XCTAssertEqual(results.count, 10, "Number of Scenarios")
-                    for (idx, result) in results.enumerated() {
-                        XCTAssertEqual(result, "right", "Scenario \(idx + 1)")
-                    }
-                }
-            )
-            .store(in: &subscriptions)
-        completed.wait()
-=======
         withExtendedLifetime(subscriptions) {
             EasyRacer(baseURL: baseURL).scenarios()
                 .sink(
@@ -74,6 +57,5 @@
                 .store(in: &subscriptions)
             completed.wait()
         }
->>>>>>> a10420cd
     }
 }