import Atomics
import Combine
import Foundation

extension URLSession {
    func bodyTextTaskPublisher(for url: URL) -> some Publisher<String, any Error> {
        dataTaskPublisher(for: url).tryMap { data, response in
            guard
                let response = response as? HTTPURLResponse,
                200..<300 ~= response.statusCode
            else {
                throw URLError(.badServerResponse)
            }
            
            guard
                let text: String = String(data: data, encoding: .utf8)
            else {
                throw URLError(.cannotDecodeRawData)
            }
            
            return text
        }
    }
}

struct Repeating<Output>: Publisher {
    typealias Failure = Never
    
    private let element: Output
    
    init(_ element: Output) {
        self.element = element
    }
    
    func receive<S>(subscriber: S) where S : Subscriber, Never == S.Failure, Output == S.Input {
        let subscription: some Subscription = RepeatingSubscription(element, subscriber)
        subscriber.receive(subscription: subscription)
    }
    
    final class RepeatingSubscription<Downstream: Subscriber>: Subscription where Downstream.Input == Output, Downstream.Failure == Never {
        private let element: Output
        private let subscriber: Downstream
        private var active: ManagedAtomic<Bool> = ManagedAtomic(true)
        
        init(_ element: Output, _ subscriber: Downstream) {
            self.element = element
            self.subscriber = subscriber
        }
        
        func request(_ demand: Subscribers.Demand) {
            if active.load(ordering: .relaxed) {
                Task {
                    if let count: Int = demand.max {
                        let nextDemand: Subscribers.Demand? = (0..<count)
                            .map { _ in subscriber.receive(element) }
                            .last
                        if let nextDemand: Subscribers.Demand = nextDemand {
                            request(nextDemand)
                        }
                    } else {
                        let nextDemand: Subscribers.Demand = subscriber.receive(element)
                        request(nextDemand.max ?? 0 > 0 ? nextDemand : demand)
                    }
                }
            }
        }
        
        func cancel() {
            active.store(false, ordering: .relaxed)
        }
    }
}

@main
public struct EasyRacer {
    let baseURL: URL
    let urlSession: some URLSession = ScalableURLSession(
        configuration: {
            let configuration = URLSessionConfiguration.ephemeral
            configuration.httpMaximumConnectionsPerHost = 1_000
            configuration.timeoutIntervalForRequest = 120
            return configuration
        }(),
        requestsPerSession: 100
    )
    
    func scenario1() -> AnyPublisher<String, Never> {
        let url: URL = baseURL.appendingPathComponent("1")
        let publisher = urlSession
            .bodyTextTaskPublisher(for: url)
            .map { $0 }.replaceError(with: nil)
        
        return publisher.merge(with: publisher)
            .compactMap { $0 }.first()
            .eraseToAnyPublisher()
    }
    
    func scenario2() -> AnyPublisher<String, Never> {
        let url: URL = baseURL.appendingPathComponent("2")
        let publisher = urlSession
            .bodyTextTaskPublisher(for: url)
            .map { $0 }.replaceError(with: nil)
        
        return publisher.merge(with: publisher)
            .compactMap { $0 }.first()
            .eraseToAnyPublisher()
    }
    
    func scenario3() -> AnyPublisher<String, Never> {
        let url: URL = baseURL.appendingPathComponent("3")
<<<<<<< HEAD
        // Ideally, we'd use a single URLSession configured to handle 10k connections.
        // This doesn't seem to work - observed from the scenario server, it'll create
        // ~110 connections, and then stall.
        // URLSession is close-sourced, so it's hard to tell what is going on.
//        let urlSession: URLSession = URLSession(
//            configuration: {
//                let urlSessionCfg = URLSessionConfiguration.ephemeral
//                urlSessionCfg.httpMaximumConnectionsPerHost = 10_000
//                return urlSessionCfg
//            }(),
//            delegate: nil,
//            delegateQueue: {
//                let opQueue: OperationQueue = OperationQueue()
//                opQueue.maxConcurrentOperationCount = 10_000
//                return opQueue
//            }()
//        )
        let urlSessionCfg = URLSessionConfiguration.ephemeral
        urlSessionCfg.timeoutIntervalForRequest = 900 // Seems to be required for GitHub Action environment
        func publisher() -> some Publisher<String?, Never> {
            URLSession(configuration: urlSessionCfg)
                .bodyTextTaskPublisher(for: url)
                .map { $0 }.replaceError(with: nil)
        }
=======
>>>>>>> a10420cd
        
        return Publishers
            .MergeMany(
                (1...10_000).map { _ in
                    urlSession
                        .bodyTextTaskPublisher(for: url)
                        .map { $0 }.replaceError(with: nil)
                }
            )
            .compactMap { $0 }.first()
            .eraseToAnyPublisher()
    }
    
    func scenario4() -> AnyPublisher<String, Never> {
        let url: URL = baseURL.appendingPathComponent("4")
        let publisher = urlSession
            .bodyTextTaskPublisher(for: url)
            .map { $0 }.replaceError(with: nil)
        let publisher1SecTimeout = Foundation.URLSession(
            configuration: {
                let configuration: URLSessionConfiguration = .ephemeral
                configuration.timeoutIntervalForRequest = 1
                return configuration
            }())
            .bodyTextTaskPublisher(for: url)
            .map { $0 }.replaceError(with: nil)
        
        return publisher.merge(with: publisher1SecTimeout)
            .compactMap { $0 }.first()
            .eraseToAnyPublisher()
    }
    
    func scenario5() -> AnyPublisher<String, Never> {
        let url: URL = baseURL.appendingPathComponent("5")
        let publisher = urlSession
            .bodyTextTaskPublisher(for: url)
            .map { $0 }.replaceError(with: nil)
        
        return publisher.merge(with: publisher)
            .compactMap { $0 }.first()
            .eraseToAnyPublisher()
    }
    
    func scenario6() -> AnyPublisher<String, Never> {
        let url: URL = baseURL.appendingPathComponent("6")
        let publisher = urlSession
            .bodyTextTaskPublisher(for: url)
            .map { $0 }.replaceError(with: nil)
        
        return publisher.merge(with: publisher, publisher)
            .compactMap { $0 }.first()
            .eraseToAnyPublisher()
    }
    
    func scenario7() -> AnyPublisher<String, Never> {
        let url: URL = baseURL.appendingPathComponent("7")
        let publisher = urlSession
            .bodyTextTaskPublisher(for: url)
            .map { $0 }.replaceError(with: nil)
        let delayedPublisher = Just(())
            .delay(for: .seconds(3), scheduler: DispatchQueue.global())
            .flatMap { _ in return publisher }
        
        return publisher.merge(with: delayedPublisher)
            .compactMap { $0 }.first()
            .eraseToAnyPublisher()
    }
    
    func scenario8() -> AnyPublisher<String, Never> {
        let url: URL = baseURL.appendingPathComponent("8")
        
        guard
            let urlComps: URLComponents = URLComponents(
                url: url, resolvingAgainstBaseURL: false
            )
        else {
            return Empty().eraseToAnyPublisher()
        }
        
        // Build "open" URL
        var openURLComps = urlComps
        openURLComps.queryItems = [URLQueryItem(name: "open", value: nil)]
        
        guard
            let openURL: URL = openURLComps.url
        else {
            return Empty().eraseToAnyPublisher()
        }
        
        // Open
        let publisher = urlSession
            .bodyTextTaskPublisher(for: openURL)
            .flatMap { id in
                // Use
                var useURLComps = urlComps
                useURLComps.queryItems = [URLQueryItem(name: "use", value: id)]
                
                guard
                    let useURL: URL = useURLComps.url
                else {
                    return Fail<String?, any Error>(error: URLError(.badURL))
                        .eraseToAnyPublisher()
                }
                
                return urlSession
                    .bodyTextTaskPublisher(for: useURL)
                    .map { $0 }.replaceError(with: nil) // so that we close even if use call errored
                    .flatMap { text in
                        // Close
                        var closeURLComps = urlComps
                        closeURLComps.queryItems = [URLQueryItem(name: "close", value: id)]
                        
                        guard
                            let closeURL: URL = closeURLComps.url
                        else {
                            return Fail<String?, any Error>(error: URLError(.badURL))
                                .eraseToAnyPublisher()
                        }
                        
                        return urlSession
                            .bodyTextTaskPublisher(for: closeURL)
                            .map { _ in  text }
                            .eraseToAnyPublisher()
                    }
                    .eraseToAnyPublisher()
            }
            .replaceError(with: nil)
        
        return publisher.merge(with: publisher)
            .compactMap { $0 }.first()
            .eraseToAnyPublisher()
    }
    
    func scenario9() -> AnyPublisher<String, Never> {
        let url: URL = baseURL.appendingPathComponent("9")
        let publisher = urlSession
            .bodyTextTaskPublisher(for: url)
            .map { $0 }.replaceError(with: nil)
        
        return Publishers.MergeMany(Array(repeating: publisher, count: 10))
            .compactMap { $0 }
            .collect().map { $0.joined() }
            .eraseToAnyPublisher()
    }
    
    func scenario10() -> AnyPublisher<String, Never> {
        let url: URL = baseURL.appendingPathComponent("10")
        let urlSession: URLSession = URLSession(configuration: .ephemeral)
        let id: String = UUID().uuidString

        guard
            let urlComps: URLComponents = URLComponents(
                url: url, resolvingAgainstBaseURL: false
            )
        else {
            return Empty().eraseToAnyPublisher()
        }

        var blockerURLComps = urlComps
        blockerURLComps.queryItems = [URLQueryItem(name: id, value: nil)]
        guard
            let blockerURL: URL = blockerURLComps.url
        else {
            return Empty().eraseToAnyPublisher()
        }
        let blocker: some Publisher<String?, Never> = urlSession
            .bodyTextTaskPublisher(for: blockerURL)
            .map { $0 }.replaceError(with: nil)

        // Busy-wait by publishing nils as quickly as possible
        let blocking: some Publisher<String?, Never> = Repeating(nil)

        func currentWallTime() -> TimeInterval {
            var timeval: timeval = timeval()
            // Should never error as parameters are valid
            gettimeofday(&timeval, nil)

            return TimeInterval(timeval.tv_sec) + TimeInterval(timeval.tv_usec) / 1_000_000.0
        }
        func currentCPUTime() -> TimeInterval {
            var rusage: rusage = rusage()
            // Should never error as parameters are valid
            getrusage(RUSAGE_SELF, &rusage)
            let utime = rusage.ru_utime
            let stime = rusage.ru_stime
            let secs = utime.tv_sec + stime.tv_sec
            let usecs = utime.tv_usec + stime.tv_usec

            return TimeInterval(secs) + TimeInterval(usecs) / 1_000_000.0
        }
        func reportProcessLoad(
            startWallTime: TimeInterval, startCPUTime: TimeInterval
        ) -> AnyPublisher<String?, URLError> {
            let endWallTime: TimeInterval = currentWallTime()
            let endCPUTime: TimeInterval = currentCPUTime()
            let totalUsageOfCPU: Double = (endCPUTime - startCPUTime) / (endWallTime - startWallTime)

            var reporterURLComps = urlComps
            reporterURLComps.queryItems = [URLQueryItem(name: id, value: "\(totalUsageOfCPU)")]
            guard
                let reporterURL: URL = reporterURLComps.url
            else {
                return Fail(error: URLError(.badURL)).eraseToAnyPublisher()
            }

            return urlSession
                .dataTaskPublisher(for: reporterURL)
                .flatMap { data, response -> AnyPublisher<String?, URLError> in
                    guard
                        let response: HTTPURLResponse = response as? HTTPURLResponse,
                        200..<400 ~= response.statusCode
                    else {
                        return Fail(error: URLError(.badServerResponse))
                            .eraseToAnyPublisher()
                    }

                    if 300..<400 ~= response.statusCode {
                        return Just(())
                            .delay(for: .seconds(1), scheduler: DispatchQueue.global(qos: .background))
                            .flatMap { _ in
                                reportProcessLoad(
                                    startWallTime: endWallTime, startCPUTime: endCPUTime
                                )
                            }
                            .eraseToAnyPublisher()
                    }

                    guard
                        let text: String = String(data: data, encoding: .utf8)
                    else {
                        return Fail(error: URLError(.cannotDecodeRawData))
                            .eraseToAnyPublisher()
                    }

                    return Just(text).setFailureType(to: URLError.self).eraseToAnyPublisher()
                }
                .eraseToAnyPublisher()
        }
        let reporter: some Publisher<String?, Never> = reportProcessLoad(
            startWallTime: currentWallTime(), startCPUTime: currentCPUTime()
        ).replaceError(with: nil)

        return blocker.merge(with: blocking).first { $0 != nil }
            .merge(with: reporter)
            .compactMap { $0 }.first { $0 != "" }
            .eraseToAnyPublisher()
    }

    public func scenarios() -> AnyPublisher<[String?], Never> {
        let scenarios = [
            (1, scenario1()),
            (2, scenario2()),
            (4, scenario4()),
            (5, scenario5()),
            (6, scenario6()),
            (7, scenario7()),
            (8, scenario8()),
            (9, scenario9()),
            (10, scenario10()),
            (3, scenario3()), // This has to come last, as it frequently causes other scenarios to fail
        ]
        return scenarios.publisher
            .flatMap(maxPublishers: .max(1)) { scenarioAndNumber in
                let (num, scenario) = scenarioAndNumber
                return scenario.map { $0 }.replaceEmpty(with: nil).map { (num, $0) }
            }
            .collect()
            .map { results in
                results.sorted { $0.0 < $1.0 }.map { $0.1 }
            }
            .eraseToAnyPublisher()
    }
    
    public static func main() {
        guard
            let baseURL = URL(string: "http://localhost:8080")
        else { return }
        
        let completed = DispatchSemaphore(value: 0)
        var subscriptions: Set<AnyCancellable> = Set()
<<<<<<< HEAD
        defer {
            subscriptions.removeAll()
        }
        EasyRacer(baseURL: baseURL).scenarios()
            .sink(
                receiveCompletion: { _ in completed.signal() },
                receiveValue: { results in
                    for (idx, result) in results.enumerated() {
                        print("Scenario \(idx + 1): \(result ?? "error")")
                    }
                }
            )
            .store(in: &subscriptions)
        completed.wait()
=======
        withExtendedLifetime(subscriptions) {
            EasyRacer(baseURL: baseURL).scenarios()
                .sink(
                    receiveCompletion: { _ in completed.signal() },
                    receiveValue: { results in
                        for (idx, result) in results.enumerated() {
                            print("Scenario \(idx + 1): \(result ?? "error")")
                        }
                        if !results.allSatisfy({ $0 != nil }) {
                            exit(EXIT_FAILURE)
                        }
                    }
                )
                .store(in: &subscriptions)
            completed.wait()
        }
>>>>>>> a10420cd
    }
}<|MERGE_RESOLUTION|>--- conflicted
+++ resolved
@@ -108,33 +108,6 @@
     
     func scenario3() -> AnyPublisher<String, Never> {
         let url: URL = baseURL.appendingPathComponent("3")
-<<<<<<< HEAD
-        // Ideally, we'd use a single URLSession configured to handle 10k connections.
-        // This doesn't seem to work - observed from the scenario server, it'll create
-        // ~110 connections, and then stall.
-        // URLSession is close-sourced, so it's hard to tell what is going on.
-//        let urlSession: URLSession = URLSession(
-//            configuration: {
-//                let urlSessionCfg = URLSessionConfiguration.ephemeral
-//                urlSessionCfg.httpMaximumConnectionsPerHost = 10_000
-//                return urlSessionCfg
-//            }(),
-//            delegate: nil,
-//            delegateQueue: {
-//                let opQueue: OperationQueue = OperationQueue()
-//                opQueue.maxConcurrentOperationCount = 10_000
-//                return opQueue
-//            }()
-//        )
-        let urlSessionCfg = URLSessionConfiguration.ephemeral
-        urlSessionCfg.timeoutIntervalForRequest = 900 // Seems to be required for GitHub Action environment
-        func publisher() -> some Publisher<String?, Never> {
-            URLSession(configuration: urlSessionCfg)
-                .bodyTextTaskPublisher(for: url)
-                .map { $0 }.replaceError(with: nil)
-        }
-=======
->>>>>>> a10420cd
         
         return Publishers
             .MergeMany(
@@ -415,22 +388,6 @@
         
         let completed = DispatchSemaphore(value: 0)
         var subscriptions: Set<AnyCancellable> = Set()
-<<<<<<< HEAD
-        defer {
-            subscriptions.removeAll()
-        }
-        EasyRacer(baseURL: baseURL).scenarios()
-            .sink(
-                receiveCompletion: { _ in completed.signal() },
-                receiveValue: { results in
-                    for (idx, result) in results.enumerated() {
-                        print("Scenario \(idx + 1): \(result ?? "error")")
-                    }
-                }
-            )
-            .store(in: &subscriptions)
-        completed.wait()
-=======
         withExtendedLifetime(subscriptions) {
             EasyRacer(baseURL: baseURL).scenarios()
                 .sink(
@@ -447,6 +404,5 @@
                 .store(in: &subscriptions)
             completed.wait()
         }
->>>>>>> a10420cd
     }
 }